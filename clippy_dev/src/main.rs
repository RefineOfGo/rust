#![feature(rustc_private)]
// warn on lints, that are included in `rust-lang/rust`s bootstrap
#![warn(rust_2018_idioms, unused_lifetimes)]

use clap::{Args, Parser, Subcommand};
use clippy_dev::{
    deprecate_lint, dogfood, fmt, lint, new_lint, release, rename_lint, serve, setup, sync, update_lints, utils,
};
use std::convert::Infallible;
use std::env;

fn main() {
    let dev = Dev::parse();
    let clippy = utils::ClippyInfo::search_for_manifest();
    if let Err(e) = env::set_current_dir(&clippy.path) {
        panic!("error setting current directory to `{}`: {e}", clippy.path.display());
    }

    match dev.command {
        DevCommand::Bless => {
            eprintln!("use `cargo bless` to automatically replace `.stderr` and `.fixed` files as tests are being run");
        },
        DevCommand::Dogfood {
            fix,
            allow_dirty,
            allow_staged,
            allow_no_vcs,
        } => dogfood::dogfood(fix, allow_dirty, allow_staged, allow_no_vcs),
<<<<<<< HEAD
        DevCommand::Fmt { check, verbose } => fmt::run(check, verbose),
=======
        DevCommand::Fmt { check } => fmt::run(&clippy, utils::UpdateMode::from_check(check)),
>>>>>>> 03ba508d
        DevCommand::UpdateLints { check } => update_lints::update(utils::UpdateMode::from_check(check)),
        DevCommand::NewLint {
            pass,
            name,
            category,
            r#type,
            msrv,
        } => match new_lint::create(clippy.version, pass, &name, &category, r#type.as_deref(), msrv) {
            Ok(()) => update_lints::update(utils::UpdateMode::Change),
            Err(e) => eprintln!("Unable to create lint: {e}"),
        },
        DevCommand::Setup(SetupCommand { subcommand }) => match subcommand {
            SetupSubcommand::Intellij { remove, repo_path } => {
                if remove {
                    setup::intellij::remove_rustc_src();
                } else {
                    setup::intellij::setup_rustc_src(&repo_path);
                }
            },
            SetupSubcommand::GitHook { remove, force_override } => {
                if remove {
                    setup::git_hook::remove_hook();
                } else {
                    setup::git_hook::install_hook(force_override);
                }
            },
            SetupSubcommand::Toolchain {
                standalone,
                force,
                release,
                name,
            } => setup::toolchain::create(standalone, force, release, &name),
            SetupSubcommand::VscodeTasks { remove, force_override } => {
                if remove {
                    setup::vscode::remove_tasks();
                } else {
                    setup::vscode::install_tasks(force_override);
                }
            },
        },
        DevCommand::Remove(RemoveCommand { subcommand }) => match subcommand {
            RemoveSubcommand::Intellij => setup::intellij::remove_rustc_src(),
            RemoveSubcommand::GitHook => setup::git_hook::remove_hook(),
            RemoveSubcommand::VscodeTasks => setup::vscode::remove_tasks(),
        },
        DevCommand::Serve { port, lint } => serve::run(port, lint),
        DevCommand::Lint { path, edition, args } => lint::run(&path, &edition, args.iter()),
        DevCommand::RenameLint {
            old_name,
            new_name,
            uplift,
        } => rename_lint::rename(
            clippy.version,
            &old_name,
            new_name.as_ref().unwrap_or(&old_name),
            uplift,
        ),
        DevCommand::Deprecate { name, reason } => deprecate_lint::deprecate(clippy.version, &name, &reason),
        DevCommand::Sync(SyncCommand { subcommand }) => match subcommand {
            SyncSubcommand::UpdateNightly => sync::update_nightly(),
        },
        DevCommand::Release(ReleaseCommand { subcommand }) => match subcommand {
            ReleaseSubcommand::BumpVersion => release::bump_version(clippy.version),
        },
    }
}

#[derive(Parser)]
#[command(name = "dev", about)]
struct Dev {
    #[command(subcommand)]
    command: DevCommand,
}

#[derive(Subcommand)]
enum DevCommand {
    /// Bless the test output changes
    Bless,
    /// Runs the dogfood test
    Dogfood {
        #[arg(long)]
        /// Apply the suggestions when possible
        fix: bool,
        #[arg(long, requires = "fix")]
        /// Fix code even if the working directory has changes
        allow_dirty: bool,
        #[arg(long, requires = "fix")]
        /// Fix code even if the working directory has staged changes
        allow_staged: bool,
        #[arg(long, requires = "fix")]
        /// Fix code even if a VCS was not detected
        allow_no_vcs: bool,
    },
    /// Run rustfmt on all projects and tests
    Fmt {
        #[arg(long)]
        /// Use the rustfmt --check option
        check: bool,
    },
    #[command(name = "update_lints")]
    /// Updates lint registration and information from the source code
    ///
    /// Makes sure that: {n}
    /// * the lint count in README.md is correct {n}
    /// * the changelog contains markdown link references at the bottom {n}
    /// * all lint groups include the correct lints {n}
    /// * lint modules in `clippy_lints/*` are visible in `src/lib.rs` via `pub mod` {n}
    /// * all lints are registered in the lint store
    UpdateLints {
        #[arg(long)]
        /// Checks that `cargo dev update_lints` has been run. Used on CI.
        check: bool,
    },
    #[command(name = "new_lint")]
    /// Create a new lint and run `cargo dev update_lints`
    NewLint {
        #[arg(short, long, conflicts_with = "type", default_value = "late")]
        /// Specify whether the lint runs during the early or late pass
        pass: new_lint::Pass,
        #[arg(
            short,
            long,
            value_parser = |name: &str| Ok::<_, Infallible>(name.replace('-', "_")),
        )]
        /// Name of the new lint in snake case, ex: `fn_too_long`
        name: String,
        #[arg(
            short,
            long,
            value_parser = [
                "style",
                "correctness",
                "suspicious",
                "complexity",
                "perf",
                "pedantic",
                "restriction",
                "cargo",
                "nursery",
            ],
            default_value = "nursery",
        )]
        /// What category the lint belongs to
        category: String,
        #[arg(long)]
        /// What directory the lint belongs in
        r#type: Option<String>,
        #[arg(long)]
        /// Add MSRV config code to the lint
        msrv: bool,
    },
    /// Support for setting up your personal development environment
    Setup(SetupCommand),
    /// Support for removing changes done by the setup command
    Remove(RemoveCommand),
    /// Launch a local 'ALL the Clippy Lints' website in a browser
    Serve {
        #[arg(short, long, default_value = "8000")]
        /// Local port for the http server
        port: u16,
        #[arg(long)]
        /// Which lint's page to load initially (optional)
        lint: Option<String>,
    },
    #[allow(clippy::doc_markdown)]
    /// Manually run clippy on a file or package
    ///
    /// ## Examples
    ///
    /// Lint a single file: {n}
    ///     cargo dev lint tests/ui/attrs.rs
    ///
    /// Lint a package directory: {n}
    ///     cargo dev lint tests/ui-cargo/wildcard_dependencies/fail {n}
    ///     cargo dev lint ~/my-project
    ///
    /// Run rustfix: {n}
    ///     cargo dev lint ~/my-project -- --fix
    ///
    /// Set lint levels: {n}
    ///     cargo dev lint file.rs -- -W clippy::pedantic {n}
    ///     cargo dev lint ~/my-project -- -- -W clippy::pedantic
    Lint {
        /// The Rust edition to use
        #[arg(long, default_value = "2024")]
        edition: String,
        /// The path to a file or package directory to lint
        path: String,
        /// Pass extra arguments to cargo/clippy-driver
        args: Vec<String>,
    },
    #[command(name = "rename_lint")]
    /// Rename a lint
    RenameLint {
        /// The name of the lint to rename
        old_name: String,
        #[arg(required_unless_present = "uplift")]
        /// The new name of the lint
        new_name: Option<String>,
        #[arg(long)]
        /// This lint will be uplifted into rustc
        uplift: bool,
    },
    /// Deprecate the given lint
    Deprecate {
        /// The name of the lint to deprecate
        name: String,
        #[arg(long, short)]
        /// The reason for deprecation
        reason: String,
    },
    /// Sync between the rust repo and the Clippy repo
    Sync(SyncCommand),
    /// Manage Clippy releases
    Release(ReleaseCommand),
}

#[derive(Args)]
struct SetupCommand {
    #[command(subcommand)]
    subcommand: SetupSubcommand,
}

#[derive(Subcommand)]
enum SetupSubcommand {
    /// Alter dependencies so Intellij Rust can find rustc internals
    Intellij {
        #[arg(long)]
        /// Remove the dependencies added with 'cargo dev setup intellij'
        remove: bool,
        #[arg(long, short, conflicts_with = "remove")]
        /// The path to a rustc repo that will be used for setting the dependencies
        repo_path: String,
    },
    /// Add a pre-commit git hook that formats your code to make it look pretty
    GitHook {
        #[arg(long)]
        /// Remove the pre-commit hook added with 'cargo dev setup git-hook'
        remove: bool,
        #[arg(long, short)]
        /// Forces the override of an existing git pre-commit hook
        force_override: bool,
    },
    /// Install a rustup toolchain pointing to the local clippy build
    ///
    /// This creates a toolchain with symlinks pointing at
    /// `target/.../{clippy-driver,cargo-clippy}`, rebuilds of the project will be reflected in the
    /// created toolchain unless `--standalone` is passed
    Toolchain {
        #[arg(long, short)]
        /// Create a standalone toolchain by copying the clippy binaries instead
        /// of symlinking them
        ///
        /// Use this for example to create a toolchain, make a small change and then make another
        /// toolchain with a different name in order to easily compare the two
        standalone: bool,
        #[arg(long, short)]
        /// Override an existing toolchain
        force: bool,
        #[arg(long, short)]
        /// Point to --release clippy binary
        release: bool,
        #[arg(long, short, default_value = "clippy")]
        /// Name of the toolchain
        name: String,
    },
    /// Add several tasks to vscode for formatting, validation and testing
    VscodeTasks {
        #[arg(long)]
        /// Remove the tasks added with 'cargo dev setup vscode-tasks'
        remove: bool,
        #[arg(long, short)]
        /// Forces the override of existing vscode tasks
        force_override: bool,
    },
}

#[derive(Args)]
struct RemoveCommand {
    #[command(subcommand)]
    subcommand: RemoveSubcommand,
}

#[derive(Subcommand)]
enum RemoveSubcommand {
    /// Remove the dependencies added with 'cargo dev setup intellij'
    Intellij,
    /// Remove the pre-commit git hook
    GitHook,
    /// Remove the tasks added with 'cargo dev setup vscode-tasks'
    VscodeTasks,
}

#[derive(Args)]
struct SyncCommand {
    #[command(subcommand)]
    subcommand: SyncSubcommand,
}

#[derive(Subcommand)]
enum SyncSubcommand {
    #[command(name = "update_nightly")]
    /// Update nightly version in `rust-toolchain.toml` and `clippy_utils`
    UpdateNightly,
}

#[derive(Args)]
struct ReleaseCommand {
    #[command(subcommand)]
    subcommand: ReleaseSubcommand,
}

#[derive(Subcommand)]
enum ReleaseSubcommand {
    #[command(name = "bump_version")]
    /// Bump the version in the Cargo.toml files
    BumpVersion,
}<|MERGE_RESOLUTION|>--- conflicted
+++ resolved
@@ -26,11 +26,7 @@
             allow_staged,
             allow_no_vcs,
         } => dogfood::dogfood(fix, allow_dirty, allow_staged, allow_no_vcs),
-<<<<<<< HEAD
-        DevCommand::Fmt { check, verbose } => fmt::run(check, verbose),
-=======
         DevCommand::Fmt { check } => fmt::run(&clippy, utils::UpdateMode::from_check(check)),
->>>>>>> 03ba508d
         DevCommand::UpdateLints { check } => update_lints::update(utils::UpdateMode::from_check(check)),
         DevCommand::NewLint {
             pass,
