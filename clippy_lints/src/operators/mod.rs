--- conflicted
+++ resolved
@@ -890,10 +890,6 @@
                     erasing_op::check(cx, e, op.node, lhs, rhs);
                     identity_op::check(cx, e, op.node, lhs, rhs);
                     needless_bitwise_bool::check(cx, e, op.node, lhs, rhs);
-<<<<<<< HEAD
-                    ptr_eq::check(cx, e, op.node, lhs, rhs);
-=======
->>>>>>> f2feb0f1
                     manual_midpoint::check(cx, e, op.node, lhs, rhs, self.msrv);
                 }
                 self.arithmetic_context.check_binary(cx, e, op.node, lhs, rhs);
