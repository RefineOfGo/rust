--- conflicted
+++ resolved
@@ -4,14 +4,8 @@
 use rustc_ast::expand::autodiff_attrs::{AutoDiffAttrs, DiffActivity, DiffMode};
 use rustc_ast::{LitKind, MetaItem, MetaItemInner, attr};
 use rustc_attr_data_structures::{
-<<<<<<< HEAD
-    AttributeKind, InlineAttr, InstructionSetAttr, OptimizeAttr, find_attr,
-};
-use rustc_data_structures::fx::FxHashMap;
-=======
     AttributeKind, InlineAttr, InstructionSetAttr, OptimizeAttr, ReprAttr, UsedBy, find_attr,
 };
->>>>>>> d41e12f1
 use rustc_hir::def::DefKind;
 use rustc_hir::def_id::{DefId, LOCAL_CRATE, LocalDefId};
 use rustc_hir::weak_lang_items::WEAK_LANG_ITEMS;
@@ -113,10 +107,6 @@
             }
         };
 
-<<<<<<< HEAD
-        if let hir::Attribute::Parsed(AttributeKind::Align { align, .. }) = attr {
-            codegen_fn_attrs.alignment = Some(*align);
-=======
         if let hir::Attribute::Parsed(p) = attr {
             match p {
                 AttributeKind::Repr(reprs) => {
@@ -176,7 +166,6 @@
                 },
                 _ => {}
             }
->>>>>>> d41e12f1
         }
 
         let Some(Ident { name, .. }) = attr.ident() else {
@@ -429,38 +418,8 @@
         codegen_fn_attrs.inline = InlineAttr::Never;
     }
 
-<<<<<<< HEAD
-    codegen_fn_attrs.optimize = attrs.iter().fold(OptimizeAttr::Default, |ia, attr| {
-        if !attr.has_name(sym::optimize) {
-            return ia;
-        }
-        if attr.is_word() {
-            tcx.dcx().emit_err(errors::ExpectedOneArgumentOptimize { span: attr.span() });
-            return ia;
-        }
-        let Some(ref items) = attr.meta_item_list() else {
-            return OptimizeAttr::Default;
-        };
-
-        let [item] = &items[..] else {
-            tcx.dcx().emit_err(errors::ExpectedOneArgumentOptimize { span: attr.span() });
-            return OptimizeAttr::Default;
-        };
-        if item.has_name(sym::size) {
-            OptimizeAttr::Size
-        } else if item.has_name(sym::speed) {
-            OptimizeAttr::Speed
-        } else if item.has_name(sym::none) {
-            OptimizeAttr::DoNotOptimize
-        } else {
-            tcx.dcx().emit_err(errors::InvalidArgumentOptimize { span: item.span() });
-            OptimizeAttr::Default
-        }
-    });
-=======
     codegen_fn_attrs.optimize =
         find_attr!(attrs, AttributeKind::Optimize(i, _) => *i).unwrap_or(OptimizeAttr::Default);
->>>>>>> d41e12f1
 
     // #73631: closures inherit `#[target_feature]` annotations
     //
