--- conflicted
+++ resolved
@@ -350,12 +350,9 @@
         severity: ChangeSeverity::Info,
         summary: "The llvm.ccache option has moved to build.ccache. llvm.ccache is now deprecated.",
     },
-<<<<<<< HEAD
-=======
     ChangeInfo {
         change_id: 137170,
         severity: ChangeSeverity::Info,
         summary: "It is now possible to configure `jemalloc` for each target",
     },
->>>>>>> 0f490b04
 ];