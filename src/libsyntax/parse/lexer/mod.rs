// Copyright 2012-2013 The Rust Project Developers. See the COPYRIGHT
// file at the top-level directory of this distribution and at
// http://rust-lang.org/COPYRIGHT.
//
// Licensed under the Apache License, Version 2.0 <LICENSE-APACHE or
// http://www.apache.org/licenses/LICENSE-2.0> or the MIT license
// <LICENSE-MIT or http://opensource.org/licenses/MIT>, at your
// option. This file may not be copied, modified, or distributed
// except according to those terms.

use ast;
use codemap::{BytePos, CharPos, CodeMap, Pos, Span};
use codemap;
use diagnostic::SpanHandler;
use ext::tt::transcribe::tt_next_token;
use parse::token;
use parse::token::{str_to_ident};

use std::borrow::IntoCow;
use std::char;
use std::fmt;
use std::mem::replace;
use std::num;
use std::rc::Rc;
use std::str;
use std::string::CowString;

pub use ext::tt::transcribe::{TtReader, new_tt_reader, new_tt_reader_with_doc_flag};

pub mod comments;

pub trait Reader {
    fn is_eof(&self) -> bool;
    fn next_token(&mut self) -> TokenAndSpan;
    /// Report a fatal error with the current span.
    fn fatal(&self, &str) -> !;
    /// Report a non-fatal error with the current span.
    fn err(&self, &str);
    fn peek(&self) -> TokenAndSpan;
    /// Get a token the parser cares about.
    fn real_token(&mut self) -> TokenAndSpan {
        let mut t = self.next_token();
        loop {
            match t.tok {
                token::Whitespace | token::Comment | token::Shebang(_) => {
                    t = self.next_token();
                },
                _ => break
            }
        }
        t
    }
}

#[derive(Clone, PartialEq, Eq, Show)]
pub struct TokenAndSpan {
    pub tok: token::Token,
    pub sp: Span,
}

pub struct StringReader<'a> {
    pub span_diagnostic: &'a SpanHandler,
    /// The absolute offset within the codemap of the next character to read
    pub pos: BytePos,
    /// The absolute offset within the codemap of the last character read(curr)
    pub last_pos: BytePos,
    /// The column of the next character to read
    pub col: CharPos,
    /// The last character to be read
    pub curr: Option<char>,
    pub filemap: Rc<codemap::FileMap>,
    /* cached: */
    pub peek_tok: token::Token,
    pub peek_span: Span,

    // FIXME (Issue #16472): This field should go away after ToToken impls
    // are revised to go directly to token-trees.
    /// Is \x00<name>,<ctxt>\x00 is interpreted as encoded ast::Ident?
    read_embedded_ident: bool,
}

impl<'a> Reader for StringReader<'a> {
    fn is_eof(&self) -> bool { self.curr.is_none() }
    /// Return the next token. EFFECT: advances the string_reader.
    fn next_token(&mut self) -> TokenAndSpan {
        let ret_val = TokenAndSpan {
            tok: replace(&mut self.peek_tok, token::Underscore),
            sp: self.peek_span,
        };
        self.advance_token();
        ret_val
    }
    fn fatal(&self, m: &str) -> ! {
        self.fatal_span(self.peek_span, m)
    }
    fn err(&self, m: &str) {
        self.err_span(self.peek_span, m)
    }
    fn peek(&self) -> TokenAndSpan {
        // FIXME(pcwalton): Bad copy!
        TokenAndSpan {
            tok: self.peek_tok.clone(),
            sp: self.peek_span,
        }
    }
}

impl<'a> Reader for TtReader<'a> {
    fn is_eof(&self) -> bool {
        self.cur_tok == token::Eof
    }
    fn next_token(&mut self) -> TokenAndSpan {
        let r = tt_next_token(self);
        debug!("TtReader: r={:?}", r);
        r
    }
    fn fatal(&self, m: &str) -> ! {
        self.sp_diag.span_fatal(self.cur_span, m);
    }
    fn err(&self, m: &str) {
        self.sp_diag.span_err(self.cur_span, m);
    }
    fn peek(&self) -> TokenAndSpan {
        TokenAndSpan {
            tok: self.cur_tok.clone(),
            sp: self.cur_span,
        }
    }
}

// FIXME (Issue #16472): This function should go away after
// ToToken impls are revised to go directly to token-trees.
pub fn make_reader_with_embedded_idents<'b>(span_diagnostic: &'b SpanHandler,
                                            filemap: Rc<codemap::FileMap>)
                                            -> StringReader<'b> {
    let mut sr = StringReader::new_raw(span_diagnostic, filemap);
    sr.read_embedded_ident = true;
    sr.advance_token();
    sr
}

impl<'a> StringReader<'a> {
    /// For comments.rs, which hackily pokes into pos and curr
    pub fn new_raw<'b>(span_diagnostic: &'b SpanHandler,
                   filemap: Rc<codemap::FileMap>) -> StringReader<'b> {
        let mut sr = StringReader {
            span_diagnostic: span_diagnostic,
            pos: filemap.start_pos,
            last_pos: filemap.start_pos,
            col: CharPos(0),
            curr: Some('\n'),
            filemap: filemap,
            /* dummy values; not read */
            peek_tok: token::Eof,
            peek_span: codemap::DUMMY_SP,
            read_embedded_ident: false,
        };
        sr.bump();
        sr
    }

    pub fn new<'b>(span_diagnostic: &'b SpanHandler,
                   filemap: Rc<codemap::FileMap>) -> StringReader<'b> {
        let mut sr = StringReader::new_raw(span_diagnostic, filemap);
        sr.advance_token();
        sr
    }

    pub fn curr_is(&self, c: char) -> bool {
        self.curr == Some(c)
    }

    /// Report a fatal lexical error with a given span.
    pub fn fatal_span(&self, sp: Span, m: &str) -> ! {
        self.span_diagnostic.span_fatal(sp, m)
    }

    /// Report a lexical error with a given span.
    pub fn err_span(&self, sp: Span, m: &str) {
        self.span_diagnostic.span_err(sp, m)
    }

    /// Report a fatal error spanning [`from_pos`, `to_pos`).
    fn fatal_span_(&self, from_pos: BytePos, to_pos: BytePos, m: &str) -> ! {
        self.fatal_span(codemap::mk_sp(from_pos, to_pos), m)
    }

    /// Report a lexical error spanning [`from_pos`, `to_pos`).
    fn err_span_(&self, from_pos: BytePos, to_pos: BytePos, m: &str) {
        self.err_span(codemap::mk_sp(from_pos, to_pos), m)
    }

    /// Report a lexical error spanning [`from_pos`, `to_pos`), appending an
    /// escaped character to the error message
    fn fatal_span_char(&self, from_pos: BytePos, to_pos: BytePos, m: &str, c: char) -> ! {
        let mut m = m.to_string();
        m.push_str(": ");
        for c in c.escape_default() { m.push(c) }
        self.fatal_span_(from_pos, to_pos, &m[]);
    }

    /// Report a lexical error spanning [`from_pos`, `to_pos`), appending an
    /// escaped character to the error message
    fn err_span_char(&self, from_pos: BytePos, to_pos: BytePos, m: &str, c: char) {
        let mut m = m.to_string();
        m.push_str(": ");
        for c in c.escape_default() { m.push(c) }
        self.err_span_(from_pos, to_pos, &m[]);
    }

    /// Report a lexical error spanning [`from_pos`, `to_pos`), appending the
    /// offending string to the error message
    fn fatal_span_verbose(&self, from_pos: BytePos, to_pos: BytePos, mut m: String) -> ! {
        m.push_str(": ");
        let from = self.byte_offset(from_pos).to_usize();
        let to = self.byte_offset(to_pos).to_usize();
        m.push_str(&self.filemap.src[from..to]);
        self.fatal_span_(from_pos, to_pos, &m[]);
    }

    /// Advance peek_tok and peek_span to refer to the next token, and
    /// possibly update the interner.
    fn advance_token(&mut self) {
        match self.scan_whitespace_or_comment() {
            Some(comment) => {
                self.peek_span = comment.sp;
                self.peek_tok = comment.tok;
            },
            None => {
                if self.is_eof() {
                    self.peek_tok = token::Eof;
                } else {
                    let start_bytepos = self.last_pos;
                    self.peek_tok = self.next_token_inner();
                    self.peek_span = codemap::mk_sp(start_bytepos,
                                                    self.last_pos);
                };
            }
        }
    }

    fn byte_offset(&self, pos: BytePos) -> BytePos {
        (pos - self.filemap.start_pos)
    }

    /// Calls `f` with a string slice of the source text spanning from `start`
    /// up to but excluding `self.last_pos`, meaning the slice does not include
    /// the character `self.curr`.
    pub fn with_str_from<T, F>(&self, start: BytePos, f: F) -> T where
        F: FnOnce(&str) -> T,
    {
        self.with_str_from_to(start, self.last_pos, f)
    }

    /// Create a Name from a given offset to the current offset, each
    /// adjusted 1 towards each other (assumes that on either side there is a
    /// single-byte delimiter).
    pub fn name_from(&self, start: BytePos) -> ast::Name {
        debug!("taking an ident from {:?} to {:?}", start, self.last_pos);
        self.with_str_from(start, token::intern)
    }

    /// As name_from, with an explicit endpoint.
    pub fn name_from_to(&self, start: BytePos, end: BytePos) -> ast::Name {
        debug!("taking an ident from {:?} to {:?}", start, end);
        self.with_str_from_to(start, end, token::intern)
    }

    /// Calls `f` with a string slice of the source text spanning from `start`
    /// up to but excluding `end`.
    fn with_str_from_to<T, F>(&self, start: BytePos, end: BytePos, f: F) -> T where
        F: FnOnce(&str) -> T,
    {
<<<<<<< HEAD
        f(self.filemap.src.slice(
                self.byte_offset(start).to_usize(),
                self.byte_offset(end).to_usize()))
=======
        f(&self.filemap.src[
                self.byte_offset(start).to_uint()..
                self.byte_offset(end).to_uint()])
>>>>>>> 537889aa
    }

    /// Converts CRLF to LF in the given string, raising an error on bare CR.
    fn translate_crlf<'b>(&self, start: BytePos,
                          s: &'b str, errmsg: &'b str) -> CowString<'b> {
        let mut i = 0us;
        while i < s.len() {
            let str::CharRange { ch, next } = s.char_range_at(i);
            if ch == '\r' {
                if next < s.len() && s.char_at(next) == '\n' {
                    return translate_crlf_(self, start, s, errmsg, i).into_cow();
                }
                let pos = start + BytePos(i as u32);
                let end_pos = start + BytePos(next as u32);
                self.err_span_(pos, end_pos, errmsg);
            }
            i = next;
        }
        return s.into_cow();

        fn translate_crlf_(rdr: &StringReader, start: BytePos,
                        s: &str, errmsg: &str, mut i: usize) -> String {
            let mut buf = String::with_capacity(s.len());
            let mut j = 0;
            while i < s.len() {
                let str::CharRange { ch, next } = s.char_range_at(i);
                if ch == '\r' {
                    if j < i { buf.push_str(&s[j..i]); }
                    j = next;
                    if next >= s.len() || s.char_at(next) != '\n' {
                        let pos = start + BytePos(i as u32);
                        let end_pos = start + BytePos(next as u32);
                        rdr.err_span_(pos, end_pos, errmsg);
                    }
                }
                i = next;
            }
            if j < s.len() { buf.push_str(&s[j..]); }
            buf
        }
    }


    /// Advance the StringReader by one character. If a newline is
    /// discovered, add it to the FileMap's list of line start offsets.
    pub fn bump(&mut self) {
        self.last_pos = self.pos;
        let current_byte_offset = self.byte_offset(self.pos).to_usize();
        if current_byte_offset < self.filemap.src.len() {
            assert!(self.curr.is_some());
            let last_char = self.curr.unwrap();
            let next = self.filemap
                          .src
                          .char_range_at(current_byte_offset);
            let byte_offset_diff = next.next - current_byte_offset;
            self.pos = self.pos + Pos::from_usize(byte_offset_diff);
            self.curr = Some(next.ch);
            self.col = self.col + CharPos(1us);
            if last_char == '\n' {
                self.filemap.next_line(self.last_pos);
                self.col = CharPos(0us);
            }

            if byte_offset_diff > 1 {
                self.filemap.record_multibyte_char(self.last_pos, byte_offset_diff);
            }
        } else {
            self.curr = None;
        }
    }

    pub fn nextch(&self) -> Option<char> {
        let offset = self.byte_offset(self.pos).to_usize();
        if offset < self.filemap.src.len() {
            Some(self.filemap.src.char_at(offset))
        } else {
            None
        }
    }

    pub fn nextch_is(&self, c: char) -> bool {
        self.nextch() == Some(c)
    }

    pub fn nextnextch(&self) -> Option<char> {
        let offset = self.byte_offset(self.pos).to_usize();
        let s = self.filemap.src.as_slice();
        if offset >= s.len() { return None }
        let str::CharRange { next, .. } = s.char_range_at(offset);
        if next < s.len() {
            Some(s.char_at(next))
        } else {
            None
        }
    }

    pub fn nextnextch_is(&self, c: char) -> bool {
        self.nextnextch() == Some(c)
    }

    /// Eats <XID_start><XID_continue>*, if possible.
    fn scan_optional_raw_name(&mut self) -> Option<ast::Name> {
        if !ident_start(self.curr) {
            return None
        }
        let start = self.last_pos;
        while ident_continue(self.curr) {
            self.bump();
        }

        self.with_str_from(start, |string| {
            if string == "_" {
                None
            } else {
                Some(token::intern(string))
            }
        })
    }

    /// PRECONDITION: self.curr is not whitespace
    /// Eats any kind of comment.
    fn scan_comment(&mut self) -> Option<TokenAndSpan> {
        match self.curr {
            Some(c) => {
                if c.is_whitespace() {
                    self.span_diagnostic.span_err(codemap::mk_sp(self.last_pos, self.last_pos),
                                    "called consume_any_line_comment, but there was whitespace");
                }
            },
            None => { }
        }

        if self.curr_is('/') {
            match self.nextch() {
                Some('/') => {
                    self.bump();
                    self.bump();
                    // line comments starting with "///" or "//!" are doc-comments
                    if self.curr_is('/') || self.curr_is('!') {
                        let start_bpos = self.pos - BytePos(3);
                        while !self.is_eof() {
                            match self.curr.unwrap() {
                                '\n' => break,
                                '\r' => {
                                    if self.nextch_is('\n') {
                                        // CRLF
                                        break
                                    } else {
                                        self.err_span_(self.last_pos, self.pos,
                                                       "bare CR not allowed in doc-comment");
                                    }
                                }
                                _ => ()
                            }
                            self.bump();
                        }
                        return self.with_str_from(start_bpos, |string| {
                            // but comments with only more "/"s are not
                            let tok = if is_doc_comment(string) {
                                token::DocComment(token::intern(string))
                            } else {
                                token::Comment
                            };

                            return Some(TokenAndSpan{
                                tok: tok,
                                sp: codemap::mk_sp(start_bpos, self.last_pos)
                            });
                        });
                    } else {
                        let start_bpos = self.last_pos - BytePos(2);
                        while !self.curr_is('\n') && !self.is_eof() { self.bump(); }
                        return Some(TokenAndSpan {
                            tok: token::Comment,
                            sp: codemap::mk_sp(start_bpos, self.last_pos)
                        });
                    }
                }
                Some('*') => {
                    self.bump(); self.bump();
                    self.scan_block_comment()
                }
                _ => None
            }
        } else if self.curr_is('#') {
            if self.nextch_is('!') {

                // Parse an inner attribute.
                if self.nextnextch_is('[') {
                    return None;
                }

                // I guess this is the only way to figure out if
                // we're at the beginning of the file...
                let cmap = CodeMap::new();
                cmap.files.borrow_mut().push(self.filemap.clone());
                let loc = cmap.lookup_char_pos_adj(self.last_pos);
                debug!("Skipping a shebang");
                if loc.line == 1us && loc.col == CharPos(0us) {
                    // FIXME: Add shebang "token", return it
                    let start = self.last_pos;
                    while !self.curr_is('\n') && !self.is_eof() { self.bump(); }
                    return Some(TokenAndSpan {
                        tok: token::Shebang(self.name_from(start)),
                        sp: codemap::mk_sp(start, self.last_pos)
                    });
                }
            }
            None
        } else {
            None
        }
    }

    /// If there is whitespace, shebang, or a comment, scan it. Otherwise,
    /// return None.
    fn scan_whitespace_or_comment(&mut self) -> Option<TokenAndSpan> {
        match self.curr.unwrap_or('\0') {
            // # to handle shebang at start of file -- this is the entry point
            // for skipping over all "junk"
            '/' | '#' => {
                let c = self.scan_comment();
                debug!("scanning a comment {:?}", c);
                c
            },
            c if is_whitespace(Some(c)) => {
                let start_bpos = self.last_pos;
                while is_whitespace(self.curr) { self.bump(); }
                let c = Some(TokenAndSpan {
                    tok: token::Whitespace,
                    sp: codemap::mk_sp(start_bpos, self.last_pos)
                });
                debug!("scanning whitespace: {:?}", c);
                c
            },
            _ => None
        }
    }

    /// Might return a sugared-doc-attr
    fn scan_block_comment(&mut self) -> Option<TokenAndSpan> {
        // block comments starting with "/**" or "/*!" are doc-comments
        let is_doc_comment = self.curr_is('*') || self.curr_is('!');
        let start_bpos = self.last_pos - BytePos(2);

        let mut level: isize = 1;
        let mut has_cr = false;
        while level > 0 {
            if self.is_eof() {
                let msg = if is_doc_comment {
                    "unterminated block doc-comment"
                } else {
                    "unterminated block comment"
                };
                let last_bpos = self.last_pos;
                self.fatal_span_(start_bpos, last_bpos, msg);
            }
            let n = self.curr.unwrap();
            match n {
                '/' if self.nextch_is('*') => {
                    level += 1;
                    self.bump();
                }
                '*' if self.nextch_is('/') => {
                    level -= 1;
                    self.bump();
                }
                '\r' => {
                    has_cr = true;
                }
                _ => ()
            }
            self.bump();
        }

        self.with_str_from(start_bpos, |string| {
            // but comments with only "*"s between two "/"s are not
            let tok = if is_block_doc_comment(string) {
                let string = if has_cr {
                    self.translate_crlf(start_bpos, string,
                                        "bare CR not allowed in block doc-comment")
                } else { string.into_cow() };
                token::DocComment(token::intern(&string[]))
            } else {
                token::Comment
            };

            Some(TokenAndSpan{
                tok: tok,
                sp: codemap::mk_sp(start_bpos, self.last_pos)
            })
        })
    }

    // FIXME (Issue #16472): The scan_embedded_hygienic_ident function
    // should go away after we revise the syntax::ext::quote::ToToken
    // impls to go directly to token-trees instead of thing -> string
    // -> token-trees.  (The function is currently used to resolve
    // Issues #15750 and #15962.)
    //
    // Since this function is only used for certain internal macros,
    // and the functionality it provides is not exposed to end user
    // programs, pnkfelix deliberately chose to write it in a way that
    // favors rustc debugging effectiveness over runtime efficiency.

    /// Scan through input of form \x00name_NNNNNN,ctxt_CCCCCCC\x00
    /// whence: `NNNNNN` is a string of characters forming an integer
    /// (the name) and `CCCCCCC` is a string of characters forming an
    /// integer (the ctxt), separate by a comma and delimited by a
    /// `\x00` marker.
    #[inline(never)]
    fn scan_embedded_hygienic_ident(&mut self) -> ast::Ident {
        fn bump_expecting_char<'a,D:fmt::Debug>(r: &mut StringReader<'a>,
                                                c: char,
                                                described_c: D,
                                                whence: &str) {
            match r.curr {
                Some(r_c) if r_c == c => r.bump(),
                Some(r_c) => panic!("expected {:?}, hit {:?}, {}", described_c, r_c, whence),
                None      => panic!("expected {:?}, hit EOF, {}", described_c, whence),
            }
        }

        let whence = "while scanning embedded hygienic ident";

        // skip over the leading `\x00`
        bump_expecting_char(self, '\x00', "nul-byte", whence);

        // skip over the "name_"
        for c in "name_".chars() {
            bump_expecting_char(self, c, c, whence);
        }

        let start_bpos = self.last_pos;
        let base = 10;

        // find the integer representing the name
        self.scan_digits(base);
        let encoded_name : u32 = self.with_str_from(start_bpos, |s| {
            num::from_str_radix(s, 10).unwrap_or_else(|| {
                panic!("expected digits representing a name, got {:?}, {}, range [{:?},{:?}]",
                      s, whence, start_bpos, self.last_pos);
            })
        });

        // skip over the `,`
        bump_expecting_char(self, ',', "comma", whence);

        // skip over the "ctxt_"
        for c in "ctxt_".chars() {
            bump_expecting_char(self, c, c, whence);
        }

        // find the integer representing the ctxt
        let start_bpos = self.last_pos;
        self.scan_digits(base);
        let encoded_ctxt : ast::SyntaxContext = self.with_str_from(start_bpos, |s| {
            num::from_str_radix(s, 10).unwrap_or_else(|| {
                panic!("expected digits representing a ctxt, got {:?}, {}", s, whence);
            })
        });

        // skip over the `\x00`
        bump_expecting_char(self, '\x00', "nul-byte", whence);

        ast::Ident { name: ast::Name(encoded_name),
                     ctxt: encoded_ctxt, }
    }

    /// Scan through any digits (base `radix`) or underscores, and return how
    /// many digits there were.
    fn scan_digits(&mut self, radix: usize) -> usize {
        let mut len = 0us;
        loop {
            let c = self.curr;
            if c == Some('_') { debug!("skipping a _"); self.bump(); continue; }
            match c.and_then(|cc| cc.to_digit(radix)) {
                Some(_) => {
                    debug!("{:?} in scan_digits", c);
                    len += 1;
                    self.bump();
                }
                _ => return len
            }
        };
    }

    /// Lex a LIT_INTEGER or a LIT_FLOAT
    fn scan_number(&mut self, c: char) -> token::Lit {
        let mut num_digits;
        let mut base = 10;
        let start_bpos = self.last_pos;

        self.bump();

        if c == '0' {
            match self.curr.unwrap_or('\0') {
                'b' => { self.bump(); base = 2; num_digits = self.scan_digits(2); }
                'o' => { self.bump(); base = 8; num_digits = self.scan_digits(8); }
                'x' => { self.bump(); base = 16; num_digits = self.scan_digits(16); }
                '0'...'9' | '_' | '.' => {
                    num_digits = self.scan_digits(10) + 1;
                }
                _ => {
                    // just a 0
                    return token::Integer(self.name_from(start_bpos));
                }
            }
        } else if c.is_digit(10) {
            num_digits = self.scan_digits(10) + 1;
        } else {
            num_digits = 0;
        }

        if num_digits == 0 {
            self.err_span_(start_bpos, self.last_pos, "no valid digits found for number");
            return token::Integer(token::intern("0"));
        }

        // might be a float, but don't be greedy if this is actually an
        // integer literal followed by field/method access or a range pattern
        // (`0..2` and `12.foo()`)
        if self.curr_is('.') && !self.nextch_is('.') && !self.nextch().unwrap_or('\0')
                                                             .is_xid_start() {
            // might have stuff after the ., and if it does, it needs to start
            // with a number
            self.bump();
            if self.curr.unwrap_or('\0').is_digit(10) {
                self.scan_digits(10);
                self.scan_float_exponent();
            }
            let last_pos = self.last_pos;
            self.check_float_base(start_bpos, last_pos, base);
            return token::Float(self.name_from(start_bpos));
        } else {
            // it might be a float if it has an exponent
            if self.curr_is('e') || self.curr_is('E') {
                self.scan_float_exponent();
                let last_pos = self.last_pos;
                self.check_float_base(start_bpos, last_pos, base);
                return token::Float(self.name_from(start_bpos));
            }
            // but we certainly have an integer!
            return token::Integer(self.name_from(start_bpos));
        }
    }

    /// Scan over `n_digits` hex digits, stopping at `delim`, reporting an
    /// error if too many or too few digits are encountered.
    fn scan_hex_digits(&mut self,
                       n_digits: usize,
                       delim: char,
                       below_0x7f_only: bool)
                       -> bool {
        debug!("scanning {} digits until {:?}", n_digits, delim);
        let start_bpos = self.last_pos;
        let mut accum_int = 0;

        for _ in range(0, n_digits) {
            if self.is_eof() {
                let last_bpos = self.last_pos;
                self.fatal_span_(start_bpos, last_bpos, "unterminated numeric character escape");
            }
            if self.curr_is(delim) {
                let last_bpos = self.last_pos;
                self.err_span_(start_bpos, last_bpos, "numeric character escape is too short");
                break;
            }
            let c = self.curr.unwrap_or('\x00');
            accum_int *= 16;
            accum_int += c.to_digit(16).unwrap_or_else(|| {
                self.err_span_char(self.last_pos, self.pos,
                              "illegal character in numeric character escape", c);
                0
            }) as u32;
            self.bump();
        }

        if below_0x7f_only && accum_int >= 0x80 {
            self.err_span_(start_bpos,
                           self.last_pos,
                           "this form of character escape may only be used \
                            with characters in the range [\\x00-\\x7f]");
        }

        match char::from_u32(accum_int) {
            Some(_) => true,
            None => {
                let last_bpos = self.last_pos;
                self.err_span_(start_bpos, last_bpos, "illegal numeric character escape");
                false
            }
        }
    }

    fn old_escape_warning(&mut self, sp: Span) {
        self.span_diagnostic
            .span_warn(sp, "\\U00ABCD12 and \\uABCD escapes are deprecated");
        self.span_diagnostic
            .span_help(sp, "use \\u{ABCD12} escapes instead");
    }

    /// Scan for a single (possibly escaped) byte or char
    /// in a byte, (non-raw) byte string, char, or (non-raw) string literal.
    /// `start` is the position of `first_source_char`, which is already consumed.
    ///
    /// Returns true if there was a valid char/byte, false otherwise.
    fn scan_char_or_byte(&mut self, start: BytePos, first_source_char: char,
                         ascii_only: bool, delim: char) -> bool {
        match first_source_char {
            '\\' => {
                // '\X' for some X must be a character constant:
                let escaped = self.curr;
                let escaped_pos = self.last_pos;
                self.bump();
                match escaped {
                    None => {},  // EOF here is an error that will be checked later.
                    Some(e) => {
                        return match e {
                            'n' | 'r' | 't' | '\\' | '\'' | '"' | '0' => true,
                            'x' => self.scan_byte_escape(delim, !ascii_only),
                            'u' if !ascii_only => {
                                if self.curr == Some('{') {
                                    self.scan_unicode_escape(delim)
                                } else {
                                    let res = self.scan_hex_digits(4us, delim, false);
                                    let sp = codemap::mk_sp(escaped_pos, self.last_pos);
                                    self.old_escape_warning(sp);
                                    res
                                }
                            }
                            'U' if !ascii_only => {
                                let res = self.scan_hex_digits(8us, delim, false);
                                let sp = codemap::mk_sp(escaped_pos, self.last_pos);
                                self.old_escape_warning(sp);
                                res
                            }
                            '\n' if delim == '"' => {
                                self.consume_whitespace();
                                true
                            },
                            '\r' if delim == '"' && self.curr_is('\n') => {
                                self.consume_whitespace();
                                true
                            }
                            c => {
                                let last_pos = self.last_pos;
                                self.err_span_char(
                                    escaped_pos, last_pos,
                                    if ascii_only { "unknown byte escape" }
                                    else { "unknown character escape" },
                                    c);
                                if e == '\r' {
                                    let sp = codemap::mk_sp(escaped_pos, last_pos);
                                    self.span_diagnostic.span_help(
                                        sp,
                                        "this is an isolated carriage return; consider checking \
                                         your editor and version control settings")
                                }
                                false
                            }
                        }
                    }
                }
            }
            '\t' | '\n' | '\r' | '\'' if delim == '\'' => {
                let last_pos = self.last_pos;
                self.err_span_char(
                    start, last_pos,
                    if ascii_only { "byte constant must be escaped" }
                    else { "character constant must be escaped" },
                    first_source_char);
                return false;
            }
            '\r' => {
                if self.curr_is('\n') {
                    self.bump();
                    return true;
                } else {
                    self.err_span_(start, self.last_pos,
                                   "bare CR not allowed in string, use \\r instead");
                    return false;
                }
            }
            _ => if ascii_only && first_source_char > '\x7F' {
                let last_pos = self.last_pos;
                self.err_span_char(
                    start, last_pos,
                    "byte constant must be ASCII. \
                     Use a \\xHH escape for a non-ASCII byte", first_source_char);
                return false;
            }
        }
        true
    }

    /// Scan over a \u{...} escape
    ///
    /// At this point, we have already seen the \ and the u, the { is the current character. We
    /// will read at least one digit, and up to 6, and pass over the }.
    fn scan_unicode_escape(&mut self, delim: char) -> bool {
        self.bump(); // past the {
        let start_bpos = self.last_pos;
        let mut count = 0us;
        let mut accum_int = 0;

        while !self.curr_is('}') && count <= 6 {
            let c = match self.curr {
                Some(c) => c,
                None => {
                    self.fatal_span_(start_bpos, self.last_pos,
                                     "unterminated unicode escape (found EOF)");
                }
            };
            accum_int *= 16;
            accum_int += c.to_digit(16).unwrap_or_else(|| {
                if c == delim {
                    self.fatal_span_(self.last_pos, self.pos,
                                     "unterminated unicode escape (needed a `}`)");
                } else {
                    self.fatal_span_char(self.last_pos, self.pos,
                                   "illegal character in unicode escape", c);
                }
            }) as u32;
            self.bump();
            count += 1;
        }

        if count > 6 {
            self.fatal_span_(start_bpos, self.last_pos,
                          "overlong unicode escape (can have at most 6 hex digits)");
        }

        self.bump(); // past the ending }

        let mut valid = count >= 1 && count <= 6;
        if char::from_u32(accum_int).is_none() {
            valid = false;
        }

        if !valid {
            self.fatal_span_(start_bpos, self.last_pos, "illegal unicode character escape");
        }
        valid
    }

    /// Scan over a float exponent.
    fn scan_float_exponent(&mut self) {
        if self.curr_is('e') || self.curr_is('E') {
            self.bump();
            if self.curr_is('-') || self.curr_is('+') {
                self.bump();
            }
            if self.scan_digits(10) == 0 {
                self.err_span_(self.last_pos, self.pos, "expected at least one digit in exponent")
            }
        }
    }

    /// Check that a base is valid for a floating literal, emitting a nice
    /// error if it isn't.
    fn check_float_base(&mut self, start_bpos: BytePos, last_bpos: BytePos, base: usize) {
        match base {
            16us => self.err_span_(start_bpos, last_bpos, "hexadecimal float literal is not \
                                   supported"),
            8us => self.err_span_(start_bpos, last_bpos, "octal float literal is not supported"),
            2us => self.err_span_(start_bpos, last_bpos, "binary float literal is not supported"),
            _   => ()
        }
    }

    fn binop(&mut self, op: token::BinOpToken) -> token::Token {
        self.bump();
        if self.curr_is('=') {
            self.bump();
            return token::BinOpEq(op);
        } else {
            return token::BinOp(op);
        }
    }

    /// Return the next token from the string, advances the input past that
    /// token, and updates the interner
    fn next_token_inner(&mut self) -> token::Token {
        let c = self.curr;
        if ident_start(c) && match (c.unwrap(), self.nextch(), self.nextnextch()) {
            // Note: r as in r" or r#" is part of a raw string literal,
            // b as in b' is part of a byte literal.
            // They are not identifiers, and are handled further down.
           ('r', Some('"'), _) | ('r', Some('#'), _) |
           ('b', Some('"'), _) | ('b', Some('\''), _) |
           ('b', Some('r'), Some('"')) | ('b', Some('r'), Some('#')) => false,
           _ => true
        } {
            let start = self.last_pos;
            while ident_continue(self.curr) {
                self.bump();
            }

            return self.with_str_from(start, |string| {
                if string == "_" {
                    token::Underscore
                } else {
                    // FIXME: perform NFKC normalization here. (Issue #2253)
                    if self.curr_is(':') && self.nextch_is(':') {
                        token::Ident(str_to_ident(string), token::ModName)
                    } else {
                        token::Ident(str_to_ident(string), token::Plain)
                    }
                }
            });
        }

        if is_dec_digit(c) {
            let num = self.scan_number(c.unwrap());
            let suffix = self.scan_optional_raw_name();
            debug!("next_token_inner: scanned number {:?}, {:?}", num, suffix);
            return token::Literal(num, suffix)
        }

        if self.read_embedded_ident {
            match (c.unwrap(), self.nextch(), self.nextnextch()) {
                ('\x00', Some('n'), Some('a')) => {
                    let ast_ident = self.scan_embedded_hygienic_ident();
                    return if self.curr_is(':') && self.nextch_is(':') {
                        token::Ident(ast_ident, token::ModName)
                    } else {
                        token::Ident(ast_ident, token::Plain)
                    };
                }
                _ => {}
            }
        }

        match c.expect("next_token_inner called at EOF") {
          // One-byte tokens.
          ';' => { self.bump(); return token::Semi; }
          ',' => { self.bump(); return token::Comma; }
          '.' => {
              self.bump();
              return if self.curr_is('.') {
                  self.bump();
                  if self.curr_is('.') {
                      self.bump();
                      token::DotDotDot
                  } else {
                      token::DotDot
                  }
              } else {
                  token::Dot
              };
          }
          '(' => { self.bump(); return token::OpenDelim(token::Paren); }
          ')' => { self.bump(); return token::CloseDelim(token::Paren); }
          '{' => { self.bump(); return token::OpenDelim(token::Brace); }
          '}' => { self.bump(); return token::CloseDelim(token::Brace); }
          '[' => { self.bump(); return token::OpenDelim(token::Bracket); }
          ']' => { self.bump(); return token::CloseDelim(token::Bracket); }
          '@' => { self.bump(); return token::At; }
          '#' => { self.bump(); return token::Pound; }
          '~' => { self.bump(); return token::Tilde; }
          '?' => { self.bump(); return token::Question; }
          ':' => {
            self.bump();
            if self.curr_is(':') {
                self.bump();
                return token::ModSep;
            } else {
                return token::Colon;
            }
          }

          '$' => { self.bump(); return token::Dollar; }

          // Multi-byte tokens.
          '=' => {
            self.bump();
            if self.curr_is('=') {
                self.bump();
                return token::EqEq;
            } else if self.curr_is('>') {
                self.bump();
                return token::FatArrow;
            } else {
                return token::Eq;
            }
          }
          '!' => {
            self.bump();
            if self.curr_is('=') {
                self.bump();
                return token::Ne;
            } else { return token::Not; }
          }
          '<' => {
            self.bump();
            match self.curr.unwrap_or('\x00') {
              '=' => { self.bump(); return token::Le; }
              '<' => { return self.binop(token::Shl); }
              '-' => {
                self.bump();
                match self.curr.unwrap_or('\x00') {
                  _ => { return token::LArrow; }
                }
              }
              _ => { return token::Lt; }
            }
          }
          '>' => {
            self.bump();
            match self.curr.unwrap_or('\x00') {
              '=' => { self.bump(); return token::Ge; }
              '>' => { return self.binop(token::Shr); }
              _ => { return token::Gt; }
            }
          }
          '\'' => {
            // Either a character constant 'a' OR a lifetime name 'abc
            self.bump();
            let start = self.last_pos;

            // the eof will be picked up by the final `'` check below
            let c2 = self.curr.unwrap_or('\x00');
            self.bump();

            // If the character is an ident start not followed by another single
            // quote, then this is a lifetime name:
            if ident_start(Some(c2)) && !self.curr_is('\'') {
                while ident_continue(self.curr) {
                    self.bump();
                }

                // Include the leading `'` in the real identifier, for macro
                // expansion purposes. See #12512 for the gory details of why
                // this is necessary.
                let ident = self.with_str_from(start, |lifetime_name| {
                    str_to_ident(&format!("'{}", lifetime_name)[])
                });

                // Conjure up a "keyword checking ident" to make sure that
                // the lifetime name is not a keyword.
                let keyword_checking_ident =
                    self.with_str_from(start, |lifetime_name| {
                        str_to_ident(lifetime_name)
                    });
                let keyword_checking_token =
                    &token::Ident(keyword_checking_ident, token::Plain);
                let last_bpos = self.last_pos;
                if keyword_checking_token.is_keyword(token::keywords::Self) {
                    self.err_span_(start,
                                   last_bpos,
                                   "invalid lifetime name: 'self \
                                    is no longer a special lifetime");
                } else if keyword_checking_token.is_any_keyword() &&
                    !keyword_checking_token.is_keyword(token::keywords::Static)
                {
                    self.err_span_(start,
                                   last_bpos,
                                   "invalid lifetime name");
                }
                return token::Lifetime(ident);
            }

            // Otherwise it is a character constant:
            let valid = self.scan_char_or_byte(start, c2, /* ascii_only = */ false, '\'');
            if !self.curr_is('\'') {
                let last_bpos = self.last_pos;
                self.fatal_span_verbose(
                                   // Byte offsetting here is okay because the
                                   // character before position `start` is an
                                   // ascii single quote.
                                   start - BytePos(1), last_bpos,
                                   "unterminated character constant".to_string());
            }
            let id = if valid { self.name_from(start) } else { token::intern("0") };
            self.bump(); // advance curr past token
            let suffix = self.scan_optional_raw_name();
            return token::Literal(token::Char(id), suffix);
          }
          'b' => {
            self.bump();
            let lit = match self.curr {
                Some('\'') => self.scan_byte(),
                Some('"') => self.scan_byte_string(),
                Some('r') => self.scan_raw_byte_string(),
                _ => unreachable!()  // Should have been a token::Ident above.
            };
            let suffix = self.scan_optional_raw_name();
            return token::Literal(lit, suffix);
          }
          '"' => {
            let start_bpos = self.last_pos;
            let mut valid = true;
            self.bump();
            while !self.curr_is('"') {
                if self.is_eof() {
                    let last_bpos = self.last_pos;
                    self.fatal_span_(start_bpos, last_bpos, "unterminated double quote string");
                }

                let ch_start = self.last_pos;
                let ch = self.curr.unwrap();
                self.bump();
                valid &= self.scan_char_or_byte(ch_start, ch, /* ascii_only = */ false, '"');
            }
            // adjust for the ASCII " at the start of the literal
            let id = if valid { self.name_from(start_bpos + BytePos(1)) }
                     else { token::intern("??") };
            self.bump();
            let suffix = self.scan_optional_raw_name();
            return token::Literal(token::Str_(id), suffix);
          }
          'r' => {
            let start_bpos = self.last_pos;
            self.bump();
            let mut hash_count = 0us;
            while self.curr_is('#') {
                self.bump();
                hash_count += 1;
            }

            if self.is_eof() {
                let last_bpos = self.last_pos;
                self.fatal_span_(start_bpos, last_bpos, "unterminated raw string");
            } else if !self.curr_is('"') {
                let last_bpos = self.last_pos;
                let curr_char = self.curr.unwrap();
                self.fatal_span_char(start_bpos, last_bpos,
                                "only `#` is allowed in raw string delimitation; \
                                 found illegal character",
                                curr_char);
            }
            self.bump();
            let content_start_bpos = self.last_pos;
            let mut content_end_bpos;
            let mut valid = true;
            'outer: loop {
                if self.is_eof() {
                    let last_bpos = self.last_pos;
                    self.fatal_span_(start_bpos, last_bpos, "unterminated raw string");
                }
                //if self.curr_is('"') {
                    //content_end_bpos = self.last_pos;
                    //for _ in range(0, hash_count) {
                        //self.bump();
                        //if !self.curr_is('#') {
                            //continue 'outer;
                let c = self.curr.unwrap();
                match c {
                    '"' => {
                        content_end_bpos = self.last_pos;
                        for _ in range(0, hash_count) {
                            self.bump();
                            if !self.curr_is('#') {
                                continue 'outer;
                            }
                        }
                        break;
                    },
                    '\r' => {
                        if !self.nextch_is('\n') {
                            let last_bpos = self.last_pos;
                            self.err_span_(start_bpos, last_bpos, "bare CR not allowed in raw \
                                           string, use \\r instead");
                            valid = false;
                        }
                    }
                    _ => ()
                }
                self.bump();
            }
            self.bump();
            let id = if valid {
                self.name_from_to(content_start_bpos, content_end_bpos)
            } else {
                token::intern("??")
            };
            let suffix = self.scan_optional_raw_name();
            return token::Literal(token::StrRaw(id, hash_count), suffix);
          }
          '-' => {
            if self.nextch_is('>') {
                self.bump();
                self.bump();
                return token::RArrow;
            } else { return self.binop(token::Minus); }
          }
          '&' => {
            if self.nextch_is('&') {
                self.bump();
                self.bump();
                return token::AndAnd;
            } else { return self.binop(token::And); }
          }
          '|' => {
            match self.nextch() {
              Some('|') => { self.bump(); self.bump(); return token::OrOr; }
              _ => { return self.binop(token::Or); }
            }
          }
          '+' => { return self.binop(token::Plus); }
          '*' => { return self.binop(token::Star); }
          '/' => { return self.binop(token::Slash); }
          '^' => { return self.binop(token::Caret); }
          '%' => { return self.binop(token::Percent); }
          c => {
              let last_bpos = self.last_pos;
              let bpos = self.pos;
              self.fatal_span_char(last_bpos, bpos, "unknown start of token", c);
          }
        }
    }

    fn consume_whitespace(&mut self) {
        while is_whitespace(self.curr) && !self.is_eof() { self.bump(); }
    }

    fn read_to_eol(&mut self) -> String {
        let mut val = String::new();
        while !self.curr_is('\n') && !self.is_eof() {
            val.push(self.curr.unwrap());
            self.bump();
        }
        if self.curr_is('\n') { self.bump(); }
        return val
    }

    fn read_one_line_comment(&mut self) -> String {
        let val = self.read_to_eol();
        assert!((val.as_bytes()[0] == b'/' && val.as_bytes()[1] == b'/')
             || (val.as_bytes()[0] == b'#' && val.as_bytes()[1] == b'!'));
        return val;
    }

    fn consume_non_eol_whitespace(&mut self) {
        while is_whitespace(self.curr) && !self.curr_is('\n') && !self.is_eof() {
            self.bump();
        }
    }

    fn peeking_at_comment(&self) -> bool {
        (self.curr_is('/') && self.nextch_is('/'))
     || (self.curr_is('/') && self.nextch_is('*'))
     // consider shebangs comments, but not inner attributes
     || (self.curr_is('#') && self.nextch_is('!') && !self.nextnextch_is('['))
    }

    fn scan_byte(&mut self) -> token::Lit {
        self.bump();
        let start = self.last_pos;

        // the eof will be picked up by the final `'` check below
        let c2 = self.curr.unwrap_or('\x00');
        self.bump();

        let valid = self.scan_char_or_byte(start, c2, /* ascii_only = */ true, '\'');
        if !self.curr_is('\'') {
            // Byte offsetting here is okay because the
            // character before position `start` are an
            // ascii single quote and ascii 'b'.
            let last_pos = self.last_pos;
            self.fatal_span_verbose(
                start - BytePos(2), last_pos,
                "unterminated byte constant".to_string());
        }

        let id = if valid { self.name_from(start) } else { token::intern("??") };
        self.bump(); // advance curr past token
        return token::Byte(id);
    }

    fn scan_byte_escape(&mut self, delim: char, below_0x7f_only: bool) -> bool {
        self.scan_hex_digits(2, delim, below_0x7f_only)
    }

    fn scan_byte_string(&mut self) -> token::Lit {
        self.bump();
        let start = self.last_pos;
        let mut valid = true;

        while !self.curr_is('"') {
            if self.is_eof() {
                let last_pos = self.last_pos;
                self.fatal_span_(start, last_pos,
                                  "unterminated double quote byte string");
            }

            let ch_start = self.last_pos;
            let ch = self.curr.unwrap();
            self.bump();
            valid &= self.scan_char_or_byte(ch_start, ch, /* ascii_only = */ true, '"');
        }
        let id = if valid { self.name_from(start) } else { token::intern("??") };
        self.bump();
        return token::Binary(id);
    }

    fn scan_raw_byte_string(&mut self) -> token::Lit {
        let start_bpos = self.last_pos;
        self.bump();
        let mut hash_count = 0us;
        while self.curr_is('#') {
            self.bump();
            hash_count += 1;
        }

        if self.is_eof() {
            let last_pos = self.last_pos;
            self.fatal_span_(start_bpos, last_pos, "unterminated raw string");
        } else if !self.curr_is('"') {
            let last_pos = self.last_pos;
            let ch = self.curr.unwrap();
            self.fatal_span_char(start_bpos, last_pos,
                            "only `#` is allowed in raw string delimitation; \
                             found illegal character",
                            ch);
        }
        self.bump();
        let content_start_bpos = self.last_pos;
        let mut content_end_bpos;
        'outer: loop {
            match self.curr {
                None => {
                    let last_pos = self.last_pos;
                    self.fatal_span_(start_bpos, last_pos, "unterminated raw string")
                },
                Some('"') => {
                    content_end_bpos = self.last_pos;
                    for _ in range(0, hash_count) {
                        self.bump();
                        if !self.curr_is('#') {
                            continue 'outer;
                        }
                    }
                    break;
                },
                Some(c) => if c > '\x7F' {
                    let last_pos = self.last_pos;
                    self.err_span_char(
                        last_pos, last_pos, "raw byte string must be ASCII", c);
                }
            }
            self.bump();
        }
        self.bump();
        return token::BinaryRaw(self.name_from_to(content_start_bpos,
                                                  content_end_bpos),
                                hash_count);
    }
}

pub fn is_whitespace(c: Option<char>) -> bool {
    match c.unwrap_or('\x00') { // None can be null for now... it's not whitespace
        ' ' | '\n' | '\t' | '\r' => true,
        _ => false
    }
}

fn in_range(c: Option<char>, lo: char, hi: char) -> bool {
    match c {
        Some(c) => lo <= c && c <= hi,
        _ => false
    }
}

fn is_dec_digit(c: Option<char>) -> bool { return in_range(c, '0', '9'); }

pub fn is_doc_comment(s: &str) -> bool {
    let res = (s.starts_with("///") && *s.as_bytes().get(3).unwrap_or(&b' ') != b'/')
              || s.starts_with("//!");
    debug!("is {:?} a doc comment? {}", s, res);
    res
}

pub fn is_block_doc_comment(s: &str) -> bool {
    let res = (s.starts_with("/**") && *s.as_bytes().get(3).unwrap_or(&b' ') != b'*')
              || s.starts_with("/*!");
    debug!("is {:?} a doc comment? {}", s, res);
    res
}

fn ident_start(c: Option<char>) -> bool {
    let c = match c { Some(c) => c, None => return false };

    (c >= 'a' && c <= 'z')
        || (c >= 'A' && c <= 'Z')
        || c == '_'
        || (c > '\x7f' && c.is_xid_start())
}

fn ident_continue(c: Option<char>) -> bool {
    let c = match c { Some(c) => c, None => return false };

    (c >= 'a' && c <= 'z')
        || (c >= 'A' && c <= 'Z')
        || (c >= '0' && c <= '9')
        || c == '_'
        || (c > '\x7f' && c.is_xid_continue())
}

#[cfg(test)]
mod test {
    use super::*;

    use codemap::{BytePos, CodeMap, Span, NO_EXPANSION};
    use diagnostic;
    use parse::token;
    use parse::token::{str_to_ident};
    use std::io::util;

    fn mk_sh() -> diagnostic::SpanHandler {
        let emitter = diagnostic::EmitterWriter::new(box util::NullWriter, None);
        let handler = diagnostic::mk_handler(box emitter);
        diagnostic::mk_span_handler(handler, CodeMap::new())
    }

    // open a string reader for the given string
    fn setup<'a>(span_handler: &'a diagnostic::SpanHandler,
                 teststr: String) -> StringReader<'a> {
        let fm = span_handler.cm.new_filemap("zebra.rs".to_string(), teststr);
        StringReader::new(span_handler, fm)
    }

    #[test] fn t1 () {
        let span_handler = mk_sh();
        let mut string_reader = setup(&span_handler,
            "/* my source file */ \
             fn main() { println!(\"zebra\"); }\n".to_string());
        let id = str_to_ident("fn");
        assert_eq!(string_reader.next_token().tok, token::Comment);
        assert_eq!(string_reader.next_token().tok, token::Whitespace);
        let tok1 = string_reader.next_token();
        let tok2 = TokenAndSpan{
            tok:token::Ident(id, token::Plain),
            sp:Span {lo:BytePos(21),hi:BytePos(23),expn_id: NO_EXPANSION}};
        assert_eq!(tok1,tok2);
        assert_eq!(string_reader.next_token().tok, token::Whitespace);
        // the 'main' id is already read:
        assert_eq!(string_reader.last_pos.clone(), BytePos(28));
        // read another token:
        let tok3 = string_reader.next_token();
        let tok4 = TokenAndSpan{
            tok:token::Ident(str_to_ident("main"), token::Plain),
            sp:Span {lo:BytePos(24),hi:BytePos(28),expn_id: NO_EXPANSION}};
        assert_eq!(tok3,tok4);
        // the lparen is already read:
        assert_eq!(string_reader.last_pos.clone(), BytePos(29))
    }

    // check that the given reader produces the desired stream
    // of tokens (stop checking after exhausting the expected vec)
    fn check_tokenization (mut string_reader: StringReader, expected: Vec<token::Token> ) {
        for expected_tok in expected.iter() {
            assert_eq!(&string_reader.next_token().tok, expected_tok);
        }
    }

    // make the identifier by looking up the string in the interner
    fn mk_ident(id: &str, style: token::IdentStyle) -> token::Token {
        token::Ident(str_to_ident(id), style)
    }

    #[test] fn doublecolonparsing () {
        check_tokenization(setup(&mk_sh(), "a b".to_string()),
                           vec![mk_ident("a", token::Plain),
                                token::Whitespace,
                                mk_ident("b", token::Plain)]);
    }

    #[test] fn dcparsing_2 () {
        check_tokenization(setup(&mk_sh(), "a::b".to_string()),
                           vec![mk_ident("a",token::ModName),
                                token::ModSep,
                                mk_ident("b", token::Plain)]);
    }

    #[test] fn dcparsing_3 () {
        check_tokenization(setup(&mk_sh(), "a ::b".to_string()),
                           vec![mk_ident("a", token::Plain),
                                token::Whitespace,
                                token::ModSep,
                                mk_ident("b", token::Plain)]);
    }

    #[test] fn dcparsing_4 () {
        check_tokenization(setup(&mk_sh(), "a:: b".to_string()),
                           vec![mk_ident("a",token::ModName),
                                token::ModSep,
                                token::Whitespace,
                                mk_ident("b", token::Plain)]);
    }

    #[test] fn character_a() {
        assert_eq!(setup(&mk_sh(), "'a'".to_string()).next_token().tok,
                   token::Literal(token::Char(token::intern("a")), None));
    }

    #[test] fn character_space() {
        assert_eq!(setup(&mk_sh(), "' '".to_string()).next_token().tok,
                   token::Literal(token::Char(token::intern(" ")), None));
    }

    #[test] fn character_escaped() {
        assert_eq!(setup(&mk_sh(), "'\\n'".to_string()).next_token().tok,
                   token::Literal(token::Char(token::intern("\\n")), None));
    }

    #[test] fn lifetime_name() {
        assert_eq!(setup(&mk_sh(), "'abc".to_string()).next_token().tok,
                   token::Lifetime(token::str_to_ident("'abc")));
    }

    #[test] fn raw_string() {
        assert_eq!(setup(&mk_sh(),
                         "r###\"\"#a\\b\x00c\"\"###".to_string()).next_token()
                                                                 .tok,
                   token::Literal(token::StrRaw(token::intern("\"#a\\b\x00c\""), 3), None));
    }

    #[test] fn literal_suffixes() {
        macro_rules! test {
            ($input: expr, $tok_type: ident, $tok_contents: expr) => {{
                assert_eq!(setup(&mk_sh(), format!("{}suffix", $input)).next_token().tok,
                           token::Literal(token::$tok_type(token::intern($tok_contents)),
                                          Some(token::intern("suffix"))));
                // with a whitespace separator:
                assert_eq!(setup(&mk_sh(), format!("{} suffix", $input)).next_token().tok,
                           token::Literal(token::$tok_type(token::intern($tok_contents)),
                                          None));
            }}
        }

        test!("'a'", Char, "a");
        test!("b'a'", Byte, "a");
        test!("\"a\"", Str_, "a");
        test!("b\"a\"", Binary, "a");
        test!("1234", Integer, "1234");
        test!("0b101", Integer, "0b101");
        test!("0xABC", Integer, "0xABC");
        test!("1.0", Float, "1.0");
        test!("1.0e10", Float, "1.0e10");

        assert_eq!(setup(&mk_sh(), "2us".to_string()).next_token().tok,
                   token::Literal(token::Integer(token::intern("2")),
                                  Some(token::intern("us"))));
        assert_eq!(setup(&mk_sh(), "r###\"raw\"###suffix".to_string()).next_token().tok,
                   token::Literal(token::StrRaw(token::intern("raw"), 3),
                                  Some(token::intern("suffix"))));
        assert_eq!(setup(&mk_sh(), "br###\"raw\"###suffix".to_string()).next_token().tok,
                   token::Literal(token::BinaryRaw(token::intern("raw"), 3),
                                  Some(token::intern("suffix"))));
    }

    #[test] fn line_doc_comments() {
        assert!(is_doc_comment("///"));
        assert!(is_doc_comment("/// blah"));
        assert!(!is_doc_comment("////"));
    }

    #[test] fn nested_block_comments() {
        let sh = mk_sh();
        let mut lexer = setup(&sh, "/* /* */ */'a'".to_string());
        match lexer.next_token().tok {
            token::Comment => { },
            _ => panic!("expected a comment!")
        }
        assert_eq!(lexer.next_token().tok, token::Literal(token::Char(token::intern("a")), None));
    }

}<|MERGE_RESOLUTION|>--- conflicted
+++ resolved
@@ -271,15 +271,9 @@
     fn with_str_from_to<T, F>(&self, start: BytePos, end: BytePos, f: F) -> T where
         F: FnOnce(&str) -> T,
     {
-<<<<<<< HEAD
-        f(self.filemap.src.slice(
-                self.byte_offset(start).to_usize(),
-                self.byte_offset(end).to_usize()))
-=======
-        f(&self.filemap.src[
-                self.byte_offset(start).to_uint()..
-                self.byte_offset(end).to_uint()])
->>>>>>> 537889aa
+        f(self.filemap.src[
+                self.byte_offset(start).to_usize()..
+                self.byte_offset(end).to_usize()])
     }
 
     /// Converts CRLF to LF in the given string, raising an error on bare CR.
