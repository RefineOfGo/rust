--- conflicted
+++ resolved
@@ -246,11 +246,7 @@
 LL | #![warn(clippy::forget_ref)]
    |         ^^^^^^^^^^^^^^^^^^ help: use the new name: `forgetting_references`
 
-<<<<<<< HEAD
-error: lint `clippy::fn_null_check` has been renamed to `incorrect_fn_null_checks`
-=======
 error: lint `clippy::fn_null_check` has been renamed to `useless_ptr_null_checks`
->>>>>>> 098c1db7
   --> $DIR/rename.rs:95:9
    |
 LL | #![warn(clippy::fn_null_check)]
