--- conflicted
+++ resolved
@@ -6,13 +6,7 @@
 //     10
 //     42
 
-<<<<<<< HEAD
-#![feature(auto_traits, lang_items, no_core, intrinsics)]
-#![allow(internal_features)]
-
-=======
-#![feature(no_core, start)]
->>>>>>> 499de70f
+#![feature(no_core)]
 #![no_std]
 #![no_core]
 #![no_main]
