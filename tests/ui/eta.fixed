#![warn(clippy::redundant_closure, clippy::redundant_closure_for_method_calls)]
#![allow(unused)]
#![allow(
    clippy::needless_borrow,
    clippy::needless_option_as_deref,
    clippy::needless_pass_by_value,
    clippy::no_effect,
    clippy::option_map_unit_fn,
    clippy::redundant_closure_call,
    clippy::uninlined_format_args,
    clippy::useless_vec,
    clippy::unnecessary_map_on_constructor,
    clippy::needless_lifetimes
)]

use std::path::{Path, PathBuf};

macro_rules! mac {
    () => {
        foobar()
    };
}

macro_rules! closure_mac {
    () => {
        |n| foo(n)
    };
}

fn main() {
    let a = Some(1u8).map(foo);
    //~^ redundant_closure
    let c = Some(1u8).map(|a| {1+2; foo}(a));
    true.then(|| mac!()); // don't lint function in macro expansion
    Some(1).map(closure_mac!()); // don't lint closure in macro expansion
    let _: Option<Vec<u8>> = true.then(std::vec::Vec::new); // special case vec!
    //
    //~^^ redundant_closure
    let d = Some(1u8).map(|a| foo(foo2(a))); //is adjusted?
    //
    //~^^ redundant_closure
    all(&[1, 2, 3], &&2, below); //is adjusted
    //
    //~^^ redundant_closure
    unsafe {
        Some(1u8).map(|a| unsafe_fn(a)); // unsafe fn
    }

    // See #815
    let e = Some(1u8).map(|a| divergent(a));
    let e = Some(1u8).map(generic);
    //~^ redundant_closure
    let e = Some(1u8).map(generic);
    // See #515
    let a: Option<Box<dyn (::std::ops::Deref<Target = [i32]>)>> =
        Some(vec![1i32, 2]).map(|v| -> Box<dyn (::std::ops::Deref<Target = [i32]>)> { Box::new(v) });

    // issue #7224
    let _: Option<Vec<u32>> = Some(0).map(|_| vec![]);

    // issue #10684
    fn test<T>(x: impl Fn(usize, usize) -> T) -> T {
        x(1, 2)
    }
    test(|start, end| start..=end);
}

trait TestTrait {
    fn trait_foo(self) -> bool;
    fn trait_foo_ref(&self) -> bool;
}

struct TestStruct<'a> {
    some_ref: &'a i32,
}

impl<'a> TestStruct<'a> {
    fn foo(self) -> bool {
        false
    }
    unsafe fn foo_unsafe(self) -> bool {
        true
    }
}

impl<'a> TestTrait for TestStruct<'a> {
    fn trait_foo(self) -> bool {
        false
    }
    fn trait_foo_ref(&self) -> bool {
        false
    }
}

impl<'a> std::ops::Deref for TestStruct<'a> {
    type Target = char;
    fn deref(&self) -> &char {
        &'a'
    }
}

fn test_redundant_closures_containing_method_calls() {
    let i = 10;
    let e = Some(TestStruct { some_ref: &i }).map(TestStruct::foo);
    //~^ redundant_closure_for_method_calls
    let e = Some(TestStruct { some_ref: &i }).map(TestTrait::trait_foo);
    //~^ redundant_closure_for_method_calls
    let e = Some(TestStruct { some_ref: &i }).map(|a| a.trait_foo_ref());
    let e = Some(&mut vec![1, 2, 3]).map(std::vec::Vec::clear);
    //~^ redundant_closure_for_method_calls
    unsafe {
        let e = Some(TestStruct { some_ref: &i }).map(|a| a.foo_unsafe());
    }
    let e = Some("str").map(std::string::ToString::to_string);
    //~^ redundant_closure_for_method_calls
    let e = Some('a').map(char::to_uppercase);
    //~^ redundant_closure_for_method_calls
    let e: std::vec::Vec<usize> = vec!['a', 'b', 'c'].iter().map(|c| c.len_utf8()).collect();
    let e: std::vec::Vec<char> = vec!['a', 'b', 'c'].iter().map(char::to_ascii_uppercase).collect();
    //~^ redundant_closure_for_method_calls
    let e = Some(PathBuf::new()).as_ref().and_then(|s| s.to_str());
    let c = Some(TestStruct { some_ref: &i })
        .as_ref()
        .map(|c| c.to_ascii_uppercase());

    fn test_different_borrow_levels<T>(t: &[&T])
    where
        T: TestTrait,
    {
        t.iter().filter(|x| x.trait_foo_ref());
        t.iter().map(|x| x.trait_foo_ref());
    }

    fn issue14096() {
        let x = Some("42");
        let _ = x.map(str::parse::<i16>);
<<<<<<< HEAD
=======
        //~^ redundant_closure_for_method_calls
>>>>>>> d8ecde0e
    }
}

struct Thunk<T>(Box<dyn FnMut() -> T>);

impl<T> Thunk<T> {
    fn new<F: 'static + FnOnce() -> T>(f: F) -> Thunk<T> {
        let mut option = Some(f);
        // This should not trigger redundant_closure (#1439)
        Thunk(Box::new(move || option.take().unwrap()()))
    }

    fn unwrap(self) -> T {
        let Thunk(mut f) = self;
        f()
    }
}

fn foobar() {
    let thunk = Thunk::new(|| println!("Hello, world!"));
    thunk.unwrap()
}

fn foo(_: u8) {}

fn foo2(_: u8) -> u8 {
    1u8
}

fn all<X, F>(x: &[X], y: &X, f: F) -> bool
where
    F: Fn(&X, &X) -> bool,
{
    x.iter().all(|e| f(e, y))
}

fn below(x: &u8, y: &u8) -> bool {
    x < y
}

unsafe fn unsafe_fn(_: u8) {}

fn divergent(_: u8) -> ! {
    unimplemented!()
}

fn generic<T>(_: T) -> u8 {
    0
}

fn passes_fn_mut(mut x: Box<dyn FnMut()>) {
    requires_fn_once(x);
    //~^ redundant_closure
}
fn requires_fn_once<T: FnOnce()>(_: T) {}

fn test_redundant_closure_with_function_pointer() {
    type FnPtrType = fn(u8);
    let foo_ptr: FnPtrType = foo;
    let a = Some(1u8).map(foo_ptr);
    //~^ redundant_closure
}

fn test_redundant_closure_with_another_closure() {
    let closure = |a| println!("{}", a);
    let a = Some(1u8).map(closure);
    //~^ redundant_closure
}

fn make_lazy(f: impl Fn() -> fn(u8) -> u8) -> impl Fn(u8) -> u8 {
    // Currently f is called when result of make_lazy is called.
    // If the closure is removed, f will be called when make_lazy itself is
    // called. This changes semantics, so the closure must stay.
    Box::new(move |x| f()(x))
}

fn call<F: FnOnce(&mut String) -> String>(f: F) -> String {
    f(&mut "Hello".to_owned())
}
fn test_difference_in_mutability() {
    call(|s| s.clone());
}

struct Bar;
impl std::ops::Deref for Bar {
    type Target = str;
    fn deref(&self) -> &str {
        "hi"
    }
}

fn test_deref_with_trait_method() {
    let _ = [Bar].iter().map(|s| s.to_string()).collect::<Vec<_>>();
}

fn mutable_closure_used_again(x: Vec<i32>, y: Vec<i32>, z: Vec<i32>) {
    let mut res = Vec::new();
    let mut add_to_res = |n| res.push(n);
    x.into_iter().for_each(&mut add_to_res);
    //~^ redundant_closure
    y.into_iter().for_each(&mut add_to_res);
    //~^ redundant_closure
    z.into_iter().for_each(add_to_res);
    //~^ redundant_closure
}

fn mutable_closure_in_loop() {
    let mut value = 0;
    let mut closure = |n| value += n;
    for _ in 0..5 {
        Some(1).map(&mut closure);
        //~^ redundant_closure

        let mut value = 0;
        let mut in_loop = |n| value += n;
        Some(1).map(in_loop);
        //~^ redundant_closure
    }
}

fn late_bound_lifetimes() {
    fn take_asref_path<P: AsRef<Path>>(path: P) {}

    fn map_str<F>(thunk: F)
    where
        F: FnOnce(&str),
    {
    }

    fn map_str_to_path<F>(thunk: F)
    where
        F: FnOnce(&str) -> &Path,
    {
    }
    map_str(|s| take_asref_path(s));
    map_str_to_path(|s| s.as_ref());
}

mod type_param_bound {
    trait Trait {
        fn fun();
    }

    fn take<T: 'static>(_: T) {}

    fn test<X: Trait>() {
        // don't lint, but it's questionable that rust requires a cast
        take(|| X::fun());
        take(X::fun as fn());
    }
}

// #8073 Don't replace closure with `Arc<F>` or `Rc<F>`
fn arc_fp() {
    let rc = std::rc::Rc::new(|| 7);
    let arc = std::sync::Arc::new(|n| n + 1);
    let ref_arc = &std::sync::Arc::new(|_| 5);

    true.then(|| rc());
    (0..5).map(|n| arc(n));
    Some(4).map(|n| ref_arc(n));
}

// #8460 Don't replace closures with params bounded as `ref`
mod bind_by_ref {
    struct A;
    struct B;

    impl From<&A> for B {
        fn from(A: &A) -> Self {
            B
        }
    }

    fn test() {
        // should not lint
        Some(A).map(|a| B::from(&a));
        // should not lint
        Some(A).map(|ref a| B::from(a));
    }
}

// #7812 False positive on coerced closure
fn coerced_closure() {
    fn function_returning_unit<F: FnMut(i32)>(f: F) {}
    function_returning_unit(|x| std::process::exit(x));

    fn arr() -> &'static [u8; 0] {
        &[]
    }
    fn slice_fn(_: impl FnOnce() -> &'static [u8]) {}
    slice_fn(|| arr());
}

// https://github.com/rust-lang/rust-clippy/issues/7861
fn box_dyn() {
    fn f(_: impl Fn(usize) -> Box<dyn std::any::Any>) {}
    f(|x| Box::new(x));
}

// https://github.com/rust-lang/rust-clippy/issues/5939
fn not_general_enough() {
    fn f(_: impl FnMut(&Path) -> std::io::Result<()>) {}
    f(|path| std::fs::remove_file(path));
}

// https://github.com/rust-lang/rust-clippy/issues/9369
pub fn mutable_impl_fn_mut(mut f: impl FnMut(), mut f_used_once: impl FnMut()) -> impl FnMut() {
    fn takes_fn_mut(_: impl FnMut()) {}
    takes_fn_mut(&mut f);
    //~^ redundant_closure

    fn takes_fn_once(_: impl FnOnce()) {}
    takes_fn_once(&mut f);
    //~^ redundant_closure

    f();

    move || takes_fn_mut(&mut f_used_once)
    //~^ redundant_closure
}

impl dyn TestTrait + '_ {
    fn method_on_dyn(&self) -> bool {
        false
    }
}

// https://github.com/rust-lang/rust-clippy/issues/7746
fn angle_brackets_and_args() {
    let array_opt: Option<&[u8; 3]> = Some(&[4, 8, 7]);
    array_opt.map(<[u8; 3]>::as_slice);
    //~^ redundant_closure_for_method_calls

    let slice_opt: Option<&[u8]> = Some(b"slice");
    slice_opt.map(<[u8]>::len);
    //~^ redundant_closure_for_method_calls

    let ptr_opt: Option<*const usize> = Some(&487);
    ptr_opt.map(<*const usize>::is_null);
    //~^ redundant_closure_for_method_calls

    let test_struct = TestStruct { some_ref: &487 };
    let dyn_opt: Option<&dyn TestTrait> = Some(&test_struct);
    dyn_opt.map(<dyn TestTrait>::method_on_dyn);
    //~^ redundant_closure_for_method_calls
}

// https://github.com/rust-lang/rust-clippy/issues/12199
fn track_caller_fp() {
    struct S;
    impl S {
        #[track_caller]
        fn add_location(self) {}
    }

    #[track_caller]
    fn add_location() {}

    fn foo(_: fn()) {}
    fn foo2(_: fn(S)) {}
    foo(|| add_location());
    foo2(|s| s.add_location());
}

fn _late_bound_to_early_bound_regions() {
    struct Foo<'a>(&'a u32);
    impl<'a> Foo<'a> {
        fn f(x: &'a u32) -> Self {
            Foo(x)
        }
    }
    fn f(f: impl for<'a> Fn(&'a u32) -> Foo<'a>) -> Foo<'static> {
        f(&0)
    }

    let _ = f(|x| Foo::f(x));

    struct Bar;
    impl<'a> From<&'a u32> for Bar {
        fn from(x: &'a u32) -> Bar {
            Bar
        }
    }
    fn f2(f: impl for<'a> Fn(&'a u32) -> Bar) -> Bar {
        f(&0)
    }

    let _ = f2(|x| <Bar>::from(x));

    struct Baz<'a>(&'a u32);
    fn f3(f: impl Fn(&u32) -> Baz<'_>) -> Baz<'static> {
        f(&0)
    }

    let _ = f3(|x| Baz(x));
}

fn _mixed_late_bound_and_early_bound_regions() {
    fn f<T>(t: T, f: impl Fn(T, &u32) -> u32) -> u32 {
        f(t, &0)
    }
    fn f2<'a, T: 'a>(_: &'a T, y: &u32) -> u32 {
        *y
    }
    let _ = f(&0, f2);
    //~^ redundant_closure
}

fn _closure_with_types() {
    fn f<T>(x: T) -> T {
        x
    }
    fn f2<T: Default>(f: impl Fn(T) -> T) -> T {
        f(T::default())
    }

    let _ = f2(|x: u32| f(x));
    let _ = f2(|x| -> u32 { f(x) });
}

/// https://github.com/rust-lang/rust-clippy/issues/10854
/// This is to verify that redundant_closure_for_method_calls resolves suggested paths to relative.
mod issue_10854 {
    pub mod test_mod {
        pub struct Test;

        impl Test {
            pub fn method(self) -> i32 {
                0
            }
        }

        pub fn calls_test(test: Option<Test>) -> Option<i32> {
            test.map(Test::method)
            //~^ redundant_closure_for_method_calls
        }

        pub fn calls_outer(test: Option<super::Outer>) -> Option<i32> {
            test.map(super::Outer::method)
            //~^ redundant_closure_for_method_calls
        }
    }

    pub struct Outer;

    impl Outer {
        pub fn method(self) -> i32 {
            0
        }
    }

    pub fn calls_into_mod(test: Option<test_mod::Test>) -> Option<i32> {
        test.map(test_mod::Test::method)
        //~^ redundant_closure_for_method_calls
    }

    mod a {
        pub mod b {
            pub mod c {
                pub fn extreme_nesting(test: Option<super::super::super::d::Test>) -> Option<i32> {
                    test.map(crate::issue_10854::d::Test::method)
                    //~^ redundant_closure_for_method_calls
                }
            }
        }
    }

    mod d {
        pub struct Test;

        impl Test {
            pub fn method(self) -> i32 {
                0
            }
        }
    }
}

mod issue_12853 {
    fn f_by_value<F: Fn(u32)>(f: F) {
        let x = Box::new(|| None.map(&f));
        //~^ redundant_closure
        x();
    }
    fn f_by_ref<F: Fn(u32)>(f: &F) {
        let x = Box::new(|| None.map(f));
        //~^ redundant_closure
        x();
    }
}

mod issue_13073 {
    fn get_default() -> Option<&'static str> {
        Some("foo")
    }

    pub fn foo() {
        // shouldn't lint
        let bind: Option<String> = None;
        let _field = bind.as_deref().or_else(|| get_default()).unwrap();
        let bind: Option<&'static str> = None;
        let _field = bind.as_deref().or_else(|| get_default()).unwrap();
        // should lint
        let _field = bind.or_else(get_default).unwrap();
        //~^ redundant_closure
    }
}<|MERGE_RESOLUTION|>--- conflicted
+++ resolved
@@ -134,10 +134,7 @@
     fn issue14096() {
         let x = Some("42");
         let _ = x.map(str::parse::<i16>);
-<<<<<<< HEAD
-=======
         //~^ redundant_closure_for_method_calls
->>>>>>> d8ecde0e
     }
 }
 
